--- conflicted
+++ resolved
@@ -66,15 +66,7 @@
         self._rule_list = rule_list
         self.history = []
 
-<<<<<<< HEAD
-    def run(self, tqdm_widget=None, debug_metrics=True):
-        """
-        When called in the UI, to display the progress a tqdm widget displaying the live
-        progress can be passed as `tqdm_widget`. It is used to loop just like tqdm().
-        """
-=======
     def run(self, tqdm_widget=None):
->>>>>>> cf7727f4
         
         # When called in the UI, to display the progress a tqdm widget displaying the live
         # progress can be passed as `tqdm_widget`. It is used to loop just like tqdm().        
@@ -84,14 +76,6 @@
             tqdm_func = tqdm
             
         print(f"Starting simulation".center(50, '.'))
-<<<<<<< HEAD
-        for _ in tqdm(range(self._max_timesteps)):
-            new_state = self._apply_rules(self._street)
-            if debug_metrics:
-                print(f"Current number of cars {(new_state >= 0).sum()}")
-            self._street.update(new_state)
-            self.history.append(new_state)
-=======
         
         for i in tqdm_func(range(self._max_timesteps)):
             if i == 0:
@@ -102,7 +86,6 @@
                 self._street.update(new_state)
                 self.history.append(new_state)
             
->>>>>>> cf7727f4
         print(f"Ended simulation after {self._max_timesteps} steps!".center(50, '.'))
 
     def _apply_rules(self, street: Street) -> np.ndarray:
